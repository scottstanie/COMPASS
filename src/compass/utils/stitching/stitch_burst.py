--- conflicted
+++ resolved
@@ -23,19 +23,6 @@
 
     parser = argparse.ArgumentParser(description="Stitch S1-A/B bursts for stack processing",
                                      formatter_class=argparse.ArgumentDefaultsHelpFormatter)
-<<<<<<< HEAD
-    parser.add_argument('-d', '--burst-dir', type=str,
-                        help='Directory with S1-A/B bursts organized by dates')
-    parser.add_argument('-b', '--burst-id-list', type=str, nargs='+', default=None,
-                        help='List of burst IDs to stitch. If None, common bursts '
-                             'among all dates will be stitched.')
-    parser.add_argument('-p', '--pol', type=str, nargs='+', default='VV',
-                        help='Polarization to process one or many between HH, HV, VH, VV')
-    parser.add_argument('-m', '--margin', type=float, default=100,
-                        help='Margin to apply during stitching. Same units as bursts coordinate system.')
-    parser.add_argument('-s', '--scratchdir', type=str, default='scratch', dest='scratch',
-                        help='Directory where to store temporary results.')
-=======
     parser.add_argument('-d', '--burst-dir', type=str, action='store', dest='burst_dir',
                         help='Directory with S1-A/B bursts organized by burst ID')
     parser.add_argument('-b', '--burst-id-list', type=str, nargs='+',
@@ -52,7 +39,6 @@
     parser.add_argument('-s', '--scratchdir', type=str, default='scratch',
                         dest='scratch',
                         help='Directory where to store temporary results (default: scratch)')
->>>>>>> 31d4426b
     parser.add_argument('-o', '--outdir', type=str, default='outdir',
                         help='Directory path where to store stitched bursts.')
     return parser.parse_args()
